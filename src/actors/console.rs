--- conflicted
+++ resolved
@@ -368,11 +368,7 @@
     type Result = ();
 
     fn handle(&mut self, msg: Output, _: &mut Context<Self>) -> Self::Result {
-<<<<<<< HEAD
-        let panel = self.panels.get_mut(&msg.op).unwrap();
-=======
         let panel = self.panels.get_mut(&msg.panel_name).unwrap();
->>>>>>> 46ca0375
         let style = match msg.service {
             true => Style::default().bg(Color::DarkGray),
             false => Style::default(),
@@ -399,13 +395,6 @@
 impl Handler<RegisterPanel> for ConsoleActor {
     type Result = ();
 
-<<<<<<< HEAD
-    fn handle(&mut self, msg: Register, _: &mut Context<Self>) -> Self::Result {
-        self.panels.insert(msg.title.clone(), Panel::new(msg.addr));
-        if !self.order.contains(&msg.title) {
-            self.order.push(msg.title);
-        }
-=======
     fn handle(&mut self, msg: RegisterPanel, _: &mut Context<Self>) -> Self::Result {
         self.panels.insert(msg.name.clone(), Panel::new(msg.addr));
         self.draw();
@@ -433,7 +422,6 @@
         ctx.address()
             .do_send(Output::now(msg.panel_name, message, true));
 
->>>>>>> 46ca0375
         self.draw();
     }
 }